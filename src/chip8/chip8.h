/*
--- TO-DO ---
1) Wrap state in struct.
2) Separate class Interpreter.
3) Use SFML for graphics. Install directly on Linux.

Each step:
1) Increase program counter
2) Read instruction
3) Run instruction
4) Update sound timer
5) Render window
*/

#ifndef CHIP8_H
#define CHIP8_H

#include <iostream>
#include <fstream>
#include <string>
#include <vector>
#include <algorithm>
#include <random>
#include <ctime>

#include <SFML/Graphics.hpp>
#include "state.h"
#include "renderer.h"
<<<<<<< HEAD

namespace CHIP8 {

    const std::array<sf::Keyboard::Key, 0x10> key_bindings = {
        sf::Keyboard::Key::Num0,
        sf::Keyboard::Key::Num1,
        sf::Keyboard::Key::Num2,
        sf::Keyboard::Key::Num3,
        sf::Keyboard::Key::Num4,
        sf::Keyboard::Key::Num5,
        sf::Keyboard::Key::Num6,
        sf::Keyboard::Key::Num7,
        sf::Keyboard::Key::Num8,
        sf::Keyboard::Key::Num9,
        sf::Keyboard::Key::A   ,
        sf::Keyboard::Key::B   ,
        sf::Keyboard::Key::C   ,
        sf::Keyboard::Key::D   ,
        sf::Keyboard::Key::E   ,
        sf::Keyboard::Key::F   ,
=======


namespace CHIP8 {

    const std::unordered_map<byte_t, sf::Keyboard::Key> key_bindings = { //keymap
        {0x0, sf::Keyboard::Key::Num0},
        {0x1, sf::Keyboard::Key::Num1},
        {0x2, sf::Keyboard::Key::Num2},
        {0x3, sf::Keyboard::Key::Num3},
        {0x4, sf::Keyboard::Key::Num4},
        {0x5, sf::Keyboard::Key::Num5},
        {0x6, sf::Keyboard::Key::Num6},
        {0x7, sf::Keyboard::Key::Num7},
        {0x8, sf::Keyboard::Key::Num8},
        {0x9, sf::Keyboard::Key::Num9},
        {0xA, sf::Keyboard::Key::A   },
        {0xB, sf::Keyboard::Key::B   },
        {0xC, sf::Keyboard::Key::C   },
        {0xD, sf::Keyboard::Key::D   },
        {0xE, sf::Keyboard::Key::E   },
        {0xF, sf::Keyboard::Key::F   },
>>>>>>> 63340a3a
    };
    
    class Interpreter {
        State m_state;
        Renderer m_renderer;
<<<<<<< HEAD

=======
>>>>>>> 63340a3a
        std::default_random_engine m_rng;
        double m_timer;
        double m_timer_freq; // Hz
        bool m_halt_until_key;
        byte_t m_reg_store_key;
    
    public:
        static constexpr int NATIVE_WIDTH  = 64;
        static constexpr int NATIVE_HEIGHT = 32;
        static constexpr int SCREEN_SCALE  = 16;
        static constexpr int SCREEN_WIDTH  = NATIVE_WIDTH  * SCREEN_SCALE;
        static constexpr int SCREEN_HEIGHT = NATIVE_HEIGHT * SCREEN_SCALE;

        Interpreter();

        /* Retrieve memory of virtual machine */
        State& get_state() { return m_state; }
<<<<<<< HEAD
=======

        // Only for testing
        sf::Image& get_canvas() { return m_renderer.get_canvas(); }
>>>>>>> 63340a3a

        /* Loads a CHIP8 program into memory from disk */
        void load_file(std::string filename);

        /* Loads a CHIP8 program into memory from raw bytes*/
        void load_bytes(std::vector<byte_t> program);

        // load_state(filename)
        // save_state(filename)

        /* Executes the main loop and runs the loaded program */
        void run();

<<<<<<< HEAD
        /* Executes an opcode on the current state */
        void run_instruction(uint16_t code);

        /* Draws 8 monochrome pixels encoded as bits in a byte  */
        void draw_byte(byte_t x, byte_t y, byte_t byte);

        /*
        Draws a pixel in the canvas in white (0) or black (1).
        The pixel is XOR'd with the screen pixel at that location.
        If the location is outside the canvas, it wraps around.
        */
        void draw_pixel(byte_t x, byte_t y, bool pixel);

=======
>>>>>>> 63340a3a
        /* Returns a random integer between 0 and 255 */
        byte_t random_byte();

        /* Advance Delay and Sound timers at a rate of 60 Hz (by default) */
        void update_timers(double dt);

        void check_halt_key(int keycode);

        bool is_key_pressed(int keycode);

    };

}

#endif /* CHIP8_H */
<|MERGE_RESOLUTION|>--- conflicted
+++ resolved
@@ -1,148 +1,111 @@
-/*
---- TO-DO ---
-1) Wrap state in struct.
-2) Separate class Interpreter.
-3) Use SFML for graphics. Install directly on Linux.
-
-Each step:
-1) Increase program counter
-2) Read instruction
-3) Run instruction
-4) Update sound timer
-5) Render window
-*/
-
-#ifndef CHIP8_H
-#define CHIP8_H
-
-#include <iostream>
-#include <fstream>
-#include <string>
-#include <vector>
-#include <algorithm>
-#include <random>
-#include <ctime>
-
-#include <SFML/Graphics.hpp>
-#include "state.h"
-#include "renderer.h"
-<<<<<<< HEAD
-
-namespace CHIP8 {
-
-    const std::array<sf::Keyboard::Key, 0x10> key_bindings = {
-        sf::Keyboard::Key::Num0,
-        sf::Keyboard::Key::Num1,
-        sf::Keyboard::Key::Num2,
-        sf::Keyboard::Key::Num3,
-        sf::Keyboard::Key::Num4,
-        sf::Keyboard::Key::Num5,
-        sf::Keyboard::Key::Num6,
-        sf::Keyboard::Key::Num7,
-        sf::Keyboard::Key::Num8,
-        sf::Keyboard::Key::Num9,
-        sf::Keyboard::Key::A   ,
-        sf::Keyboard::Key::B   ,
-        sf::Keyboard::Key::C   ,
-        sf::Keyboard::Key::D   ,
-        sf::Keyboard::Key::E   ,
-        sf::Keyboard::Key::F   ,
-=======
-
-
-namespace CHIP8 {
-
-    const std::unordered_map<byte_t, sf::Keyboard::Key> key_bindings = { //keymap
-        {0x0, sf::Keyboard::Key::Num0},
-        {0x1, sf::Keyboard::Key::Num1},
-        {0x2, sf::Keyboard::Key::Num2},
-        {0x3, sf::Keyboard::Key::Num3},
-        {0x4, sf::Keyboard::Key::Num4},
-        {0x5, sf::Keyboard::Key::Num5},
-        {0x6, sf::Keyboard::Key::Num6},
-        {0x7, sf::Keyboard::Key::Num7},
-        {0x8, sf::Keyboard::Key::Num8},
-        {0x9, sf::Keyboard::Key::Num9},
-        {0xA, sf::Keyboard::Key::A   },
-        {0xB, sf::Keyboard::Key::B   },
-        {0xC, sf::Keyboard::Key::C   },
-        {0xD, sf::Keyboard::Key::D   },
-        {0xE, sf::Keyboard::Key::E   },
-        {0xF, sf::Keyboard::Key::F   },
->>>>>>> 63340a3a
-    };
-    
-    class Interpreter {
-        State m_state;
-        Renderer m_renderer;
-<<<<<<< HEAD
-
-=======
->>>>>>> 63340a3a
-        std::default_random_engine m_rng;
-        double m_timer;
-        double m_timer_freq; // Hz
-        bool m_halt_until_key;
-        byte_t m_reg_store_key;
-    
-    public:
-        static constexpr int NATIVE_WIDTH  = 64;
-        static constexpr int NATIVE_HEIGHT = 32;
-        static constexpr int SCREEN_SCALE  = 16;
-        static constexpr int SCREEN_WIDTH  = NATIVE_WIDTH  * SCREEN_SCALE;
-        static constexpr int SCREEN_HEIGHT = NATIVE_HEIGHT * SCREEN_SCALE;
-
-        Interpreter();
-
-        /* Retrieve memory of virtual machine */
-        State& get_state() { return m_state; }
-<<<<<<< HEAD
-=======
-
-        // Only for testing
-        sf::Image& get_canvas() { return m_renderer.get_canvas(); }
->>>>>>> 63340a3a
-
-        /* Loads a CHIP8 program into memory from disk */
-        void load_file(std::string filename);
-
-        /* Loads a CHIP8 program into memory from raw bytes*/
-        void load_bytes(std::vector<byte_t> program);
-
-        // load_state(filename)
-        // save_state(filename)
-
-        /* Executes the main loop and runs the loaded program */
-        void run();
-
-<<<<<<< HEAD
-        /* Executes an opcode on the current state */
-        void run_instruction(uint16_t code);
-
-        /* Draws 8 monochrome pixels encoded as bits in a byte  */
-        void draw_byte(byte_t x, byte_t y, byte_t byte);
-
-        /*
-        Draws a pixel in the canvas in white (0) or black (1).
-        The pixel is XOR'd with the screen pixel at that location.
-        If the location is outside the canvas, it wraps around.
-        */
-        void draw_pixel(byte_t x, byte_t y, bool pixel);
-
-=======
->>>>>>> 63340a3a
-        /* Returns a random integer between 0 and 255 */
-        byte_t random_byte();
-
-        /* Advance Delay and Sound timers at a rate of 60 Hz (by default) */
-        void update_timers(double dt);
-
-        void check_halt_key(int keycode);
-
-        bool is_key_pressed(int keycode);
-
-    };
-
-}
-
-#endif /* CHIP8_H */
+/*
+--- TO-DO ---
+1) Wrap state in struct.
+2) Separate class Interpreter.
+3) Use SFML for graphics. Install directly on Linux.
+
+Each step:
+1) Increase program counter
+2) Read instruction
+3) Run instruction
+4) Update sound timer
+5) Render window
+*/
+
+#ifndef CHIP8_H
+#define CHIP8_H
+
+#include <iostream>
+#include <fstream>
+#include <string>
+#include <vector>
+#include <algorithm>
+#include <random>
+#include <ctime>
+
+#include <SFML/Graphics.hpp>
+#include "state.h"
+#include "renderer.h"
+
+namespace CHIP8 {
+
+    const std::array<sf::Keyboard::Key, 0x10> key_bindings = {
+        sf::Keyboard::Key::Num0,
+        sf::Keyboard::Key::Num1,
+        sf::Keyboard::Key::Num2,
+        sf::Keyboard::Key::Num3,
+        sf::Keyboard::Key::Num4,
+        sf::Keyboard::Key::Num5,
+        sf::Keyboard::Key::Num6,
+        sf::Keyboard::Key::Num7,
+        sf::Keyboard::Key::Num8,
+        sf::Keyboard::Key::Num9,
+        sf::Keyboard::Key::A   ,
+        sf::Keyboard::Key::B   ,
+        sf::Keyboard::Key::C   ,
+        sf::Keyboard::Key::D   ,
+        sf::Keyboard::Key::E   ,
+        sf::Keyboard::Key::F   ,
+    };
+    
+    class Interpreter {
+        State m_state;
+        Renderer m_renderer;
+        std::default_random_engine m_rng;
+        double m_timer;
+        double m_timer_freq; // Hz
+        bool m_halt_until_key;
+        byte_t m_reg_store_key;
+    
+    public:
+        static constexpr int NATIVE_WIDTH  = 64;
+        static constexpr int NATIVE_HEIGHT = 32;
+        static constexpr int SCREEN_SCALE  = 16;
+        static constexpr int SCREEN_WIDTH  = NATIVE_WIDTH  * SCREEN_SCALE;
+        static constexpr int SCREEN_HEIGHT = NATIVE_HEIGHT * SCREEN_SCALE;
+
+        Interpreter();
+
+        /* Retrieve memory of virtual machine */
+        State& get_state() { return m_state; }
+
+        /* Loads a CHIP8 program into memory from disk */
+        void load_file(std::string filename);
+
+        /* Loads a CHIP8 program into memory from raw bytes*/
+        void load_bytes(std::vector<byte_t> program);
+
+        // load_state(filename)
+        // save_state(filename)
+
+        /* Executes the main loop and runs the loaded program */
+        void run();
+
+        /* Executes an opcode on the current state */
+        void run_instruction(uint16_t code);
+
+        /* Draws 8 monochrome pixels encoded as bits in a byte  */
+        void draw_byte(byte_t x, byte_t y, byte_t byte);
+
+        /*
+        Draws a pixel in the canvas in white (0) or black (1).
+        The pixel is XOR'd with the screen pixel at that location.
+        If the location is outside the canvas, it wraps around.
+        */
+        void draw_pixel(byte_t x, byte_t y, bool pixel);
+
+        /* Returns a random integer between 0 and 255 */
+        byte_t random_byte();
+
+        /* Advance Delay and Sound timers at a rate of 60 Hz (by default) */
+        void update_timers(double dt);
+
+        void check_halt_key(int keycode);
+
+        bool is_key_pressed(int keycode);
+
+    };
+
+}
+
+#endif /* CHIP8_H */